--- conflicted
+++ resolved
@@ -160,43 +160,7 @@
 	assert(player != NULL);
 	assert(player->pipe != NULL);
 
-	return dc.pipe == player->pipe;
-}
-
-/**
- * Has the decoder already begun decoding the next song?
- *
- * Note: this function does not check if the decoder is already
- * finished.
- */
-static bool
-player_dc_at_next_song(const struct player *player)
-{
-	return dc.pipe != NULL && !player_dc_at_current_song(player);
-}
-
-/**
- * Stop the decoder and clears (and frees) its music pipe.
- *
- * Player lock is not held.
- */
-static void
-player_dc_stop(struct player *player)
-{
-	struct decoder_control *dc = player->dc;
-
-	dc_stop(dc);
-
-	if (dc->pipe != NULL) {
-		/* clear and free the decoder pipe */
-
-		music_pipe_clear(dc->pipe, player_buffer);
-
-		if (dc->pipe != player->pipe)
-			music_pipe_free(dc->pipe);
-
-		dc->pipe = NULL;
-	}
+	return player->dc->pipe == player->pipe;
 }
 
 /**
@@ -205,9 +169,33 @@
  * switched to that song yet.
  */
 static bool
-decoding_next_song(const struct player *player)
-{
-	return player->dc->pipe != NULL && player->dc->pipe != player->pipe;
+player_dc_at_next_song(const struct player *player)
+{
+	return player->dc->pipe != NULL && !player_dc_at_current_song(player);
+}
+
+/**
+ * Stop the decoder and clears (and frees) its music pipe.
+ *
+ * Player lock is not held.
+ */
+static void
+player_dc_stop(struct player *player)
+{
+	struct decoder_control *dc = player->dc;
+
+	dc_stop(dc);
+
+	if (dc->pipe != NULL) {
+		/* clear and free the decoder pipe */
+
+		music_pipe_clear(dc->pipe, player_buffer);
+
+		if (dc->pipe != player->pipe)
+			music_pipe_free(dc->pipe);
+
+		dc->pipe = NULL;
+	}
 }
 
 /**
@@ -424,11 +412,7 @@
 		music_pipe_clear(player->pipe, player_buffer);
 
 		/* re-start the decoder */
-<<<<<<< HEAD
 		player_dc_start(player, player->pipe);
-=======
-		dc_start_async(pc.next_song, player->pipe);
->>>>>>> dec70901
 		ret = player_wait_for_decoder(player);
 		if (!ret) {
 			/* decoder failure */
@@ -441,7 +425,7 @@
 			   but it is the same song file; exchange the pipe */
 			music_pipe_clear(player->pipe, player_buffer);
 			music_pipe_free(player->pipe);
-			player->pipe = dc.pipe;
+			player->pipe = dc->pipe;
 		}
 
 		pc.next_song = NULL;
@@ -512,11 +496,7 @@
 	case PLAYER_COMMAND_QUEUE:
 		assert(pc.next_song != NULL);
 		assert(!player->queued);
-<<<<<<< HEAD
-		assert(dc->pipe == NULL || dc->pipe == player->pipe);
-=======
 		assert(!player_dc_at_next_song(player));
->>>>>>> dec70901
 
 		player->queued = true;
 		player_command_finished_locked();
@@ -570,11 +550,7 @@
 			return;
 		}
 
-<<<<<<< HEAD
-		if (decoding_next_song(player)) {
-=======
-		if (player_dc_at_next_song(player))
->>>>>>> dec70901
+		if (player_dc_at_next_song(player)) {
 			/* the decoder is already decoding the song -
 			   stop it and reset the position */
 			player_unlock();
@@ -682,11 +658,7 @@
 		return true;
 
 	if (player->xfade == XFADE_ENABLED &&
-<<<<<<< HEAD
-	    decoding_next_song(player) &&
-=======
 	    player_dc_at_next_song(player) &&
->>>>>>> dec70901
 	    (cross_fade_position = music_pipe_size(player->pipe))
 	    <= player->cross_fade_chunks) {
 		/* perform cross fade */
@@ -848,12 +820,7 @@
 
 	player.pipe = music_pipe_new();
 
-<<<<<<< HEAD
 	player_dc_start(&player, player.pipe);
-=======
-	dc.buffer = player_buffer;
-	dc_start(&pc.notify, pc.next_song, player.pipe);
->>>>>>> dec70901
 	if (!player_wait_for_decoder(&player)) {
 		player_dc_stop(&player);
 		player_command_finished();
@@ -937,25 +904,13 @@
 		    dc->pipe == player.pipe) {
 			/* the decoder has finished the current song;
 			   make it decode the next song */
-<<<<<<< HEAD
+
 			assert(dc->pipe == NULL || dc->pipe == player.pipe);
 
 			player_dc_start(&player, music_pipe_new());
 		}
 
-		if (decoding_next_song(&player) &&
-=======
-			assert(pc.next_song != NULL);
-			assert(!player_dc_at_next_song(&player));
-
-			dc.pipe = NULL;
-
-			player.queued = false;
-			dc_start_async(pc.next_song, music_pipe_new());
-		}
-
 		if (player_dc_at_next_song(&player) &&
->>>>>>> dec70901
 		    player.xfade == XFADE_UNKNOWN &&
 		    !decoder_lock_is_starting(dc)) {
 			/* enable cross fading in this song?  if yes,
@@ -982,19 +937,13 @@
 				player.xfade = XFADE_DISABLED;
 		}
 
-<<<<<<< HEAD
 		if (player.paused) {
 			player_lock();
 
 			if (pc.command == PLAYER_COMMAND_NONE)
 				player_wait();
 			continue;
-		} else if (music_pipe_size(player.pipe) > 0) {
-=======
-		if (player.paused)
-			notify_wait(&pc.notify);
-		else if (!music_pipe_empty(player.pipe)) {
->>>>>>> dec70901
+		} else if (!music_pipe_empty(player.pipe)) {
 			/* at least one music chunk is ready - send it
 			   to the audio output */
 
@@ -1006,11 +955,7 @@
 
 			/* XXX synchronize in a better way */
 			g_usleep(10000);
-<<<<<<< HEAD
-		} else if (decoding_next_song(&player)) {
-=======
 		} else if (player_dc_at_next_song(&player)) {
->>>>>>> dec70901
 			/* at the beginning of a new song */
 
 			if (!player_song_border(&player))
@@ -1019,14 +964,10 @@
 			/* check the size of the pipe again, because
 			   the decoder thread may have added something
 			   since we last checked */
-<<<<<<< HEAD
-			if (music_pipe_size(player.pipe) == 0) {
+			if (music_pipe_empty(player.pipe)) {
 				/* wait for the hardware to finish
 				   playback */
 				audio_output_all_drain();
-=======
-			if (music_pipe_empty(player.pipe))
->>>>>>> dec70901
 				break;
 			}
 		} else {
